--- conflicted
+++ resolved
@@ -18,14 +18,11 @@
     "streamlit",
     "python-dotenv",
     "grandalf",
-<<<<<<< HEAD
-    "pre-commit>=4.2.0",
-=======
     "uuid>=1.30",
     "dotenv>=0.9.9",
     "pip>=25.1.1",
     "pylint>=3.3.7",
->>>>>>> 5144d3be
+    "pre-commit>=4.2.0",
 ]
 
 [tool.pip]
